<div align="center">

<img src="figs/logo.png" width="260"/>

## 🚀 Scaling VLA Training via Reinforcement Learning

[![Paper](https://img.shields.io/badge/Paper-A42C25?style=for-the-badge&logo=arxiv&logoColor=white)](https://arxiv.org/abs/2509.09674) [![Github](https://img.shields.io/badge/SimpleVLA--RL-000000?style=for-the-badge&logo=github&logoColor=white)](https://github.com/PRIME-RL/SimpleVLA-RL) [![Hugging Face Collection](https://img.shields.io/badge/Models-fcd022?style=for-the-badge&logo=huggingface&logoColor=000)](https://huggingface.co/collections/Haozhan72/simplevla-rl-6833311430cd9df52aeb1f86) [![Twitter](https://img.shields.io/badge/Twitter-%23000000.svg?style=for-the-badge&logo=x&logoColor=white)](https://x.com/stingning/status/1927770654385860804) [![WeChat](https://img.shields.io/badge/WeChat--Group-07C160?style=for-the-badge&logo=wechat&logoColor=white)](figs/wechat-group.png)

</div>

<!-- <div align="center">
  <p>
    <a href="#news" style="text-decoration: none; font-weight: bold;">🎉 News</a> •
    <a href="#overview" style="text-decoration: none; font-weight: bold;">📖 Overview</a> •
    <a href="#main-results" style="text-decoration: none; font-weight: bold;">📃 Main Results</a> •
    <a href="#getting-started" style="text-decoration: none; font-weight: bold;">✨ Getting Started</a>
  </p>
  <p>
    <a href="#acknowledgement" style="text-decoration: none; font-weight: bold;">🌻 Acknowledgement</a> •
    <a href="#contact" style="text-decoration: none; font-weight: bold;">📨 Contact</a> •
    <a href="#todo" style="text-decoration: none; font-weight: bold;">📝 TODO</a> •
    <a href="#citation" style="text-decoration: none; font-weight: bold;">🎈 Citation</a>
  </p>
</div> -->

> We demonstrate that even simple 0/1 rewards can enable effective, scalable, generalizable online RL for VLA models.

<<<<<<< HEAD
<div align="center">
<img src="figs/teaser.png" alt="Overview of SimpleVLA-RL." width="90%" />

Overview of **SimpleVLA-RL**. SimpleVLA-RL is an efficient RL framework for VLA that improves long-horizon planning under data scarcity, outperforms SFT in simulation and real-world tasks, reveals a “pushcut” new-action phenomenon, and strengthens spatial/object/goal generalization.

<!-- <sub>*Our openvla-oft model design differs from the official one. Our setup: third-person image, language instruction; parallel decoding (PD) & action chunking (AC). Official setup: third-person image, wrist camera image, robot proprioceptive state, language instruction; PD, AC, and continuous actions with L1 regression (Cont-L1).*</sub> -->

</div>

# 🎉News
- **[2025-10-01]** **SimpleVLA-RL** now supports RoboTwin2.0 Benchmark. Feel free to experiment with it!
=======
> We demonstrate that even simple 0/1 rewards can enable effective, scalable, generalizable online RL for VLA models.


<div align="center">
<img src="figs/teaser.png" alt="Overview of SimpleVLA-RL." width="90%" />

Overview of **SimpleVLA-RL**. SimpleVLA-RL is an efficient RL framework for VLA that improves long-horizon planning under data scarcity, outperforms SFT in simulation and real-world tasks, reveals a “pushcut” new-action phenomenon, and strengthens spatial/object/goal generalization.

<!-- <sub>*Our openvla-oft model design differs from the official one. Our setup: third-person image, language instruction; parallel decoding (PD) & action chunking (AC). Official setup: third-person image, wrist camera image, robot proprioceptive state, language instruction; PD, AC, and continuous actions with L1 regression (Cont-L1).*</sub> -->
</div>

# 🎉News

>>>>>>> 00e3ae3d
- **[2025-09-12]** Excited to release the **SimpleVLA-RL** paper! Check it out: [Paper](https://arxiv.org/abs/2509.09674).
- **[2025-05-27]** We release the code of **SimpleVLA-RL**.

# 📖Overview

We introduce SimpleVLA-RL, a simple yet effective approach for online Reinforcement Learning (RL) for Vision-Language-Action (VLA) models, which utilizes only outcome-level 0/1 rule-based reward signals directly obtained from simulation environments.

<div align="center">
<img src="figs/simplevla-rl.png" alt="Overview of SimpleVLA-RL." width="90%" />
</div>

# 📃Main Results

We evaluate SimpleVLA-RL on the LIBERO using OpenVLA-OFT. SimpleVLA-RL improves the performance of OpenVLA-OFT to **97.6 points** on LIBERO-Long and sets a new state-of-the-art. Remarkably, using only one trajectory per task for cold-start SFT, SimpleVLA-RL raises the performance of OpenVLA-OFT from 17.3 to 91.7, yielding an improvement of **74.4 points (430.1%)**.

<div align="center">
<img src="figs/main.png" alt="Main Results of SimpleVLA-RL." width="90%" />
</div>

# ✨Getting Started

#### 1. Set Up the Environment

See [SETUP.md](SETUP.md) for detailed instructions on setting up the conda environment.  

#### 2. Prepare the SFT Model

An **SFT (Supervised Fine-Tuning)** VLA model is required for RL training. Below are the available options:

* **OpenVLA-OFT SFT Models**  
  Download from the [SimpleVLA-RL Collection](https://huggingface.co/collections/Haozhan72/simplevla-rl-6833311430cd9df52aeb1f86). Available models include:
  - `libero-10 traj1/trajall SFT`
  - `libero-goal/object/spatial traj1 SFT`
  - `Robotwin2.0 tasks traj1000 SFT`
* **OpenVLA SFT Models**  
  Download from [here](https://huggingface.co/openvla).

* **Other Models**  
  For other models, you may need to fine-tune them yourself.

#### 3. Train with SimpleVLA-RL

Before running the training script, ensure the following configurations are properly set:

- **Set Your Weights and Biases (WandB) API Key**  
   Replace the `WANDB_API_KEY` field in `SimpleVLA-RL/align.json` with your own WandB API key.

- **Modify Key Variables**  
   Update the following variables in `examples/run_openvla_oft_rl_libero/twin2.sh` as needed:
  - `WANDB_API_KEY`: Your WandB API key.
  - `EXPERIMENT_NAME`: The name of your experiment. You can choose any name.
  - `SFT_MODEL_PATH`: Path to your SFT model.
  - `CKPT_PATH`: Path where your checkpoints will be saved.
  - `DATASET_NAME`: For detailed options, refer to `examples/run_openvla_oft_rl_libero/twin2.sh`.
  - `ALIGN_PATH`: Path to the `SimpleVLA-RL/align.json` file.
  - `NUM_GPUS`: Number of GPUs available per node (e.g., `8`).
  - `NUM_NODES`: Number of nodes used for RL training (e.g., `1`).

> [!NOTE]
> 
> - The script has been tested on the following configurations:
>   - Single-node setup: `NUM_NODES=1`, `NUM_GPUS=8` (1 node with 8 NVIDIA A800 GPUs, each having 80GB memory).
>   - Multi-node setup: `NUM_NODES=2`, `NUM_GPUS=8` (2 nodes with 16 NVIDIA A800 GPUs, each having 80GB memory).
> - The driver version used is `470.161.03`, and the CUDA version is `12.4`. *(Not necessary)*

- **Run RL Training**  
   Use the following command to start RL training for OpenVLA-OFT on the LIBERO or RoboTwin2.0 benchmark:
  
  ```bash
  bash examples/run_openvla_oft_rl_libero.sh
  or
  bash examples/run_openvla_oft_rl_twin2.sh
  ```
  

#### 4. Run Evaluation

To evaluate the performance of your model, enable evaluation mode by setting `trainer.val_only=True` in `examples/run_openvla_oft_rl_libero/twin2.sh`. Then, execute the same script:

```bash
bash examples/run_openvla_oft_rl_libero.sh
or
bash examples/run_openvla_oft_rl_twin2.sh
```

# 🌻Acknowledgement

We develop this preview version of the code based on [veRL](https://github.com/volcengine/verl), [OpenVLA-OFT](https://github.com/moojink/openvla-oft), [RoboTwin2.0](https://github.com/RoboTwin-Platform/RoboTwin.git), and [PRIME](https://github.com/PRIME-RL/PRIME). We acknowledge their significant contributions!
For further details and updates, please refer to the official documentation and repositories of the respective projects.

# 📨Contact

- Haozhan Li: zhan72426@gmail.com
- Ning Ding: dingning@mail.tsinghua.edu.cn

# 📝TODO

- **Models**:
  - ✅ Support OpenVLA and OpenVLA-OFT
  - ⏳ Support Pi0 fast tokenizer
- **Benchmarks**:
  - ✅ Support LIBERO benchmark
  - ✅ Support RoboTwin benchmark

# 🎈Citation

If you find SimpleVLA-RL helpful, please cite us.

```bibtex
@article{li2025simplevla,
  title={SimpleVLA-RL: Scaling VLA Training via Reinforcement Learning},
  author={Li, Haozhan and Zuo, Yuxin and Yu, Jiale and Zhang, Yuhao and Yang, Zhaohui and Zhang, Kaiyan and Zhu, Xuekai and Zhang, Yuchen and Chen, Tianxing and Cui, Ganqu and others},
  journal={arXiv preprint arXiv:2509.09674},
  year={2025}
}
```<|MERGE_RESOLUTION|>--- conflicted
+++ resolved
@@ -25,7 +25,7 @@
 
 > We demonstrate that even simple 0/1 rewards can enable effective, scalable, generalizable online RL for VLA models.
 
-<<<<<<< HEAD
+
 <div align="center">
 <img src="figs/teaser.png" alt="Overview of SimpleVLA-RL." width="90%" />
 
@@ -37,21 +37,6 @@
 
 # 🎉News
 - **[2025-10-01]** **SimpleVLA-RL** now supports RoboTwin2.0 Benchmark. Feel free to experiment with it!
-=======
-> We demonstrate that even simple 0/1 rewards can enable effective, scalable, generalizable online RL for VLA models.
-
-
-<div align="center">
-<img src="figs/teaser.png" alt="Overview of SimpleVLA-RL." width="90%" />
-
-Overview of **SimpleVLA-RL**. SimpleVLA-RL is an efficient RL framework for VLA that improves long-horizon planning under data scarcity, outperforms SFT in simulation and real-world tasks, reveals a “pushcut” new-action phenomenon, and strengthens spatial/object/goal generalization.
-
-<!-- <sub>*Our openvla-oft model design differs from the official one. Our setup: third-person image, language instruction; parallel decoding (PD) & action chunking (AC). Official setup: third-person image, wrist camera image, robot proprioceptive state, language instruction; PD, AC, and continuous actions with L1 regression (Cont-L1).*</sub> -->
-</div>
-
-# 🎉News
-
->>>>>>> 00e3ae3d
 - **[2025-09-12]** Excited to release the **SimpleVLA-RL** paper! Check it out: [Paper](https://arxiv.org/abs/2509.09674).
 - **[2025-05-27]** We release the code of **SimpleVLA-RL**.
 
